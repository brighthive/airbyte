/*
 * Copyright (c) 2021 Airbyte, Inc., all rights reserved.
 */

package io.airbyte.config.persistence;

import com.fasterxml.jackson.databind.JsonNode;
import io.airbyte.commons.json.Jsons;
import io.airbyte.config.AirbyteConfig;
import io.airbyte.config.ConfigWithMetadata;
import io.airbyte.validation.json.JsonSchemaValidator;
import io.airbyte.validation.json.JsonValidationException;
import java.io.IOException;
import java.util.List;
import java.util.Map;
import java.util.stream.Stream;

// we force all interaction with disk storage to be effectively single threaded.
public class ValidatingConfigPersistence implements ConfigPersistence {

  private final JsonSchemaValidator schemaValidator;
  private final ConfigPersistence decoratedPersistence;

  public ValidatingConfigPersistence(final ConfigPersistence decoratedPersistence) {
    this(decoratedPersistence, new JsonSchemaValidator());
  }

  public ValidatingConfigPersistence(final ConfigPersistence decoratedPersistence, final JsonSchemaValidator schemaValidator) {
    this.decoratedPersistence = decoratedPersistence;
    this.schemaValidator = schemaValidator;
  }

  @Override
  public <T> T getConfig(final AirbyteConfig configType, final String configId, final Class<T> clazz)
      throws ConfigNotFoundException, JsonValidationException, IOException {
    final T config = decoratedPersistence.getConfig(configType, configId, clazz);
    validateJson(config, configType);
    return config;
  }

  @Override
  public <T> List<T> listConfigs(final AirbyteConfig configType, final Class<T> clazz) throws JsonValidationException, IOException {
    final List<T> configs = decoratedPersistence.listConfigs(configType, clazz);
    for (final T config : configs) {
      validateJson(config, configType);
    }
    return configs;
  }

  @Override
<<<<<<< HEAD
=======
  public <T> List<ConfigWithMetadata<T>> listConfigsWithMetadata(AirbyteConfig configType, Class<T> clazz)
      throws JsonValidationException, IOException {
    final List<ConfigWithMetadata<T>> configs = decoratedPersistence.listConfigsWithMetadata(configType, clazz);
    for (final ConfigWithMetadata<T> config : configs) {
      validateJson(config.getConfig(), configType);
    }
    return configs;
  }

  @Override
>>>>>>> 1dcd525e
  public <T> void writeConfig(final AirbyteConfig configType, final String configId, final T config) throws JsonValidationException, IOException {
    validateJson(Jsons.jsonNode(config), configType);
    decoratedPersistence.writeConfig(configType, configId, config);
  }

  @Override
  public void deleteConfig(final AirbyteConfig configType, final String configId) throws ConfigNotFoundException, IOException {
    decoratedPersistence.deleteConfig(configType, configId);
  }

  @Override
  public void replaceAllConfigs(final Map<AirbyteConfig, Stream<?>> configs, final boolean dryRun) throws IOException {
    // todo (cgardens) need to do validation here.
    decoratedPersistence.replaceAllConfigs(configs, dryRun);
  }

  @Override
  public Map<String, Stream<JsonNode>> dumpConfigs() throws IOException {
    return decoratedPersistence.dumpConfigs();
  }

  @Override
  public void loadData(final ConfigPersistence seedPersistence) throws IOException {
    decoratedPersistence.loadData(seedPersistence);
  }

  private <T> void validateJson(final T config, final AirbyteConfig configType) throws JsonValidationException {
    final JsonNode schema = JsonSchemaValidator.getSchema(configType.getConfigSchemaFile());
    schemaValidator.ensure(schema, Jsons.jsonNode(config));
  }

}<|MERGE_RESOLUTION|>--- conflicted
+++ resolved
@@ -48,8 +48,6 @@
   }
 
   @Override
-<<<<<<< HEAD
-=======
   public <T> List<ConfigWithMetadata<T>> listConfigsWithMetadata(AirbyteConfig configType, Class<T> clazz)
       throws JsonValidationException, IOException {
     final List<ConfigWithMetadata<T>> configs = decoratedPersistence.listConfigsWithMetadata(configType, clazz);
@@ -60,7 +58,6 @@
   }
 
   @Override
->>>>>>> 1dcd525e
   public <T> void writeConfig(final AirbyteConfig configType, final String configId, final T config) throws JsonValidationException, IOException {
     validateJson(Jsons.jsonNode(config), configType);
     decoratedPersistence.writeConfig(configType, configId, config);
