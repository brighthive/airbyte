--- conflicted
+++ resolved
@@ -39,11 +39,7 @@
   private final OAuthImplementationFactory oAuthImplementationFactory;
   private final TrackingClient trackingClient;
 
-<<<<<<< HEAD
-  public OAuthHandler(final ConfigRepository configRepository, final TrackingClient trackingClient) {
-=======
   public OAuthHandler(final ConfigRepository configRepository, final HttpClient httpClient, final TrackingClient trackingClient) {
->>>>>>> 1dcd525e
     this.configRepository = configRepository;
     this.oAuthImplementationFactory = new OAuthImplementationFactory(configRepository, httpClient);
     this.trackingClient = trackingClient;
