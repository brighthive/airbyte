--- conflicted
+++ resolved
@@ -40,15 +40,10 @@
         .withPassword("docker");
     container.start();
 
-<<<<<<< HEAD
-    database = new JobsDatabaseInstance(container.getUsername(), container.getPassword(), container.getJdbcUrl()).getAndInitialize();
-    final JobPersistence persistence = new DefaultJobPersistence(database);
-=======
     final TestDatabaseProviders databaseProviders = new TestDatabaseProviders(container);
     jobDatabase = databaseProviders.createNewJobsDatabase();
     configDatabase = databaseProviders.createNewConfigsDatabase();
     final JobPersistence persistence = new DefaultJobPersistence(jobDatabase);
->>>>>>> 1dcd525e
     databaseArchiver = new DatabaseArchiver(persistence);
   }
 
