--- conflicted
+++ resolved
@@ -160,13 +160,6 @@
     jobDatabase = databaseProviders.createNewJobsDatabase();
     resetDb();
 
-<<<<<<< HEAD
-    final DatabaseMigrator jobDbMigrator = new JobsDatabaseMigrator(database, "test");
-    jobDbMigrator.createBaseline();
-    jobDbMigrator.migrate();
-
-=======
->>>>>>> 1dcd525e
     timeSupplier = mock(Supplier.class);
     when(timeSupplier.get()).thenReturn(NOW);
 
@@ -186,11 +179,7 @@
   }
 
   private Result<Record> getJobRecord(final long jobId) throws SQLException {
-<<<<<<< HEAD
-    return database.query(ctx -> ctx.fetch(DefaultJobPersistence.BASE_JOB_SELECT_AND_JOIN + "WHERE jobs.id = ?", jobId));
-=======
     return jobDatabase.query(ctx -> ctx.fetch(DefaultJobPersistence.BASE_JOB_SELECT_AND_JOIN + "WHERE jobs.id = ?", jobId));
->>>>>>> 1dcd525e
   }
 
   @Test
@@ -1086,11 +1075,7 @@
     private Job persistJobForJobHistoryTesting(final String scope, final JobConfig jobConfig, final JobStatus status, final LocalDateTime runDate)
         throws IOException, SQLException {
       final String when = runDate.toString();
-<<<<<<< HEAD
-      final Optional<Long> id = database.query(
-=======
       final Optional<Long> id = jobDatabase.query(
->>>>>>> 1dcd525e
           ctx -> ctx.fetch(
               "INSERT INTO jobs(config_type, scope, created_at, updated_at, status, config) " +
                   "SELECT CAST(? AS JOB_CONFIG_TYPE), ?, ?, ?, CAST(? AS JOB_STATUS), CAST(? as JSONB) " +
@@ -1119,11 +1104,7 @@
           + "  \"sync\": {\n"
           + "    \"output_catalog\": {"
           + "}}}";
-<<<<<<< HEAD
-      final Integer attemptNumber = database.query(ctx -> ctx.fetch(
-=======
       final Integer attemptNumber = jobDatabase.query(ctx -> ctx.fetch(
->>>>>>> 1dcd525e
           "INSERT INTO attempts(job_id, attempt_number, log_path, status, created_at, updated_at, output) "
               + "VALUES(?, ?, ?, CAST(? AS ATTEMPT_STATUS), ?, ?, CAST(? as JSONB)) RETURNING attempt_number",
           job.getId(),
@@ -1208,12 +1189,8 @@
       final String DECOY_SCOPE = UUID.randomUUID().toString();
 
       // Reconfigure constants to test various combinations of tuning knobs and make sure all work.
-<<<<<<< HEAD
-      final DefaultJobPersistence jobPersistence = new DefaultJobPersistence(database, timeSupplier, ageCutoff, tooManyJobs, recencyCutoff);
-=======
       final DefaultJobPersistence jobPersistence =
           new DefaultJobPersistence(jobDatabase, timeSupplier, ageCutoff, tooManyJobs, recencyCutoff);
->>>>>>> 1dcd525e
 
       final LocalDateTime fakeNow = LocalDateTime.of(2021, 6, 20, 0, 0);
 
