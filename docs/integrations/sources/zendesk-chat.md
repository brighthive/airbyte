# Zendesk Chat

## Sync overview

The Zendesk Chat source supports Full Refresh and Incremental syncs.

This source can sync data for the [Zendesk Chat API](https://developer.zendesk.com/rest_api/docs/chat/introduction).

### Output schema

This Source is capable of syncing the following core Streams:

* [Accounts](https://developer.zendesk.com/rest_api/docs/chat/accounts#show-account)
* [Agents](https://developer.zendesk.com/rest_api/docs/chat/agents#list-agents) \(Incremental\)
* [Agent Timelines](https://developer.zendesk.com/rest_api/docs/chat/incremental_export#incremental-agent-timeline-export) \(Incremental\)
* [Chats](https://developer.zendesk.com/rest_api/docs/chat/chats#list-chats)
* [Shortcuts](https://developer.zendesk.com/rest_api/docs/chat/shortcuts#list-shortcuts)
* [Triggers](https://developer.zendesk.com/rest_api/docs/chat/triggers#list-triggers)
* [Bans](https://developer.zendesk.com/rest_api/docs/chat/bans#list-bans) \(Incremental\)
* [Departments](https://developer.zendesk.com/rest_api/docs/chat/departments#list-departments)
* [Goals](https://developer.zendesk.com/rest_api/docs/chat/goals#list-goals)
* [Skills](https://developer.zendesk.com/rest_api/docs/chat/skills#list-skills)
* [Roles](https://developer.zendesk.com/rest_api/docs/chat/roles#list-roles)
* [Routing Settings](https://developer.zendesk.com/rest_api/docs/chat/routing_settings#show-account-routing-settings)

### Data type mapping

| Integration Type | Airbyte Type | Notes |
| :--- | :--- | :--- |
| `string` | `string` |  |
| `number` | `number` |  |
| `array` | `array` |  |
| `object` | `object` |  |

### Features

| Feature | Supported?\(Yes/No\) | Notes |
| :--- | :--- | :--- |
| Full Refresh Sync | Yes |  |
| Incremental Sync | Yes |  |
| SSL connection | Yes |  |

### Performance considerations

The connector is restricted by normal Zendesk [requests limitation](https://developer.zendesk.com/rest_api/docs/voice-api/introduction#rate-limits).

The Zendesk connector should not run into Zendesk API limitations under normal usage. Please [create an issue](https://github.com/airbytehq/airbyte/issues) if you see any rate limit issues that are not automatically retried successfully.

## Getting started

### Requirements

* Zendesk Chat Access Token

### Connect using `OAuth 2.0` option:
1. Select `OAuth2.0` in `Authorization Method`
2. Click on `authenticate your Zendesk Chat account`
2. Proceed the authentication using your credentials for your Zendesk account.

### Connect using `Access Token` option:
1. Generate a Access Token as described in [Zendesk Chat docs](https://developer.zendesk.com/rest_api/docs/chat/auth)
2. Use the generated `access_token` in Airbyte connection.


### Setup guide

Generate a Access Token as described in [Zendesk Chat docs](https://developer.zendesk.com/rest_api/docs/chat/auth)

We recommend creating a restricted, read-only key specifically for Airbyte access. This will allow you to control which resources Airbyte should be able to access.

## Changelog

| Version | Date | Pull Request | Subject |
| :--- | :--- | :--- | :--- |
<<<<<<< HEAD
| 0.1.4 | 2021-11-01 | [7313](https://github.com/airbytehq/airbyte/pull/7313) | Added support of `OAuth 2.0` authentication |
=======
| 0.1.5 | 2021-12-06 | [8425](https://github.com/airbytehq/airbyte/pull/8425) | Update title, description fields in spec |
| 0.1.4 | 2021-11-22 | [8166](https://github.com/airbytehq/airbyte/pull/8166) | Make `Chats` stream incremental + add tests for all streams |
>>>>>>> 0fd129e5
| 0.1.3 | 2021-10-21 | [7210](https://github.com/airbytehq/airbyte/pull/7210) | Chats stream is only getting data from first page |
| 0.1.2 | 2021-08-17 | [5476](https://github.com/airbytehq/airbyte/pull/5476) | Correct field unread to boolean type |
| 0.1.1 | 2021-06-09 | [3973](https://github.com/airbytehq/airbyte/pull/3973) | Add `AIRBYTE_ENTRYPOINT` for Kubernetes support |
| 0.1.0 | 2021-05-03 | [3088](https://github.com/airbytehq/airbyte/pull/3088) | Initial release |
<|MERGE_RESOLUTION|>--- conflicted
+++ resolved
@@ -72,12 +72,9 @@
 
 | Version | Date | Pull Request | Subject |
 | :--- | :--- | :--- | :--- |
-<<<<<<< HEAD
-| 0.1.4 | 2021-11-01 | [7313](https://github.com/airbytehq/airbyte/pull/7313) | Added support of `OAuth 2.0` authentication |
-=======
+| 0.1.6 | 2021-12-15 | [7313](https://github.com/airbytehq/airbyte/pull/7313) | Added support of `OAuth 2.0` authentication |
 | 0.1.5 | 2021-12-06 | [8425](https://github.com/airbytehq/airbyte/pull/8425) | Update title, description fields in spec |
 | 0.1.4 | 2021-11-22 | [8166](https://github.com/airbytehq/airbyte/pull/8166) | Make `Chats` stream incremental + add tests for all streams |
->>>>>>> 0fd129e5
 | 0.1.3 | 2021-10-21 | [7210](https://github.com/airbytehq/airbyte/pull/7210) | Chats stream is only getting data from first page |
 | 0.1.2 | 2021-08-17 | [5476](https://github.com/airbytehq/airbyte/pull/5476) | Correct field unread to boolean type |
 | 0.1.1 | 2021-06-09 | [3973](https://github.com/airbytehq/airbyte/pull/3973) | Add `AIRBYTE_ENTRYPOINT` for Kubernetes support |
