# Zendesk Chat

## Sync overview

The Zendesk Chat source supports Full Refresh and Incremental syncs.

This source can sync data for the [Zendesk Chat API](https://developer.zendesk.com/rest_api/docs/chat/introduction).

### Output schema

This Source is capable of syncing the following core Streams:

* [Accounts](https://developer.zendesk.com/rest_api/docs/chat/accounts#show-account)
* [Agents](https://developer.zendesk.com/rest_api/docs/chat/agents#list-agents) \(Incremental\)
* [Agent Timelines](https://developer.zendesk.com/rest_api/docs/chat/incremental_export#incremental-agent-timeline-export) \(Incremental\)
* [Chats](https://developer.zendesk.com/rest_api/docs/chat/chats#list-chats)
* [Shortcuts](https://developer.zendesk.com/rest_api/docs/chat/shortcuts#list-shortcuts)
* [Triggers](https://developer.zendesk.com/rest_api/docs/chat/triggers#list-triggers)
* [Bans](https://developer.zendesk.com/rest_api/docs/chat/bans#list-bans) \(Incremental\)
* [Departments](https://developer.zendesk.com/rest_api/docs/chat/departments#list-departments)
* [Goals](https://developer.zendesk.com/rest_api/docs/chat/goals#list-goals)
* [Skills](https://developer.zendesk.com/rest_api/docs/chat/skills#list-skills)
* [Roles](https://developer.zendesk.com/rest_api/docs/chat/roles#list-roles)
* [Routing Settings](https://developer.zendesk.com/rest_api/docs/chat/routing_settings#show-account-routing-settings)

### Data type mapping

| Integration Type | Airbyte Type | Notes |
| :--- | :--- | :--- |
| `string` | `string` |  |
| `number` | `number` |  |
| `array` | `array` |  |
| `object` | `object` |  |

### Features

| Feature | Supported?\(Yes/No\) | Notes |
| :--- | :--- | :--- |
| Full Refresh Sync | Yes |  |
| Incremental Sync | Yes |  |
| SSL connection | Yes |  |

### Performance considerations

The connector is restricted by normal Zendesk [requests limitation](https://developer.zendesk.com/rest_api/docs/voice-api/introduction#rate-limits).

The Zendesk connector should not run into Zendesk API limitations under normal usage. Please [create an issue](https://github.com/airbytehq/airbyte/issues) if you see any rate limit issues that are not automatically retried successfully.

## Getting started

### Requirements

* Zendesk Chat Access Token

### Connect using `OAuth 2.0` option:
1. Select `OAuth2.0` in `Authorization Method`
2. Click on `authenticate your Zendesk Chat account`
2. Proceed the authentication using your credentials for your Zendesk account.

### Connect using `Access Token` option:
1. Generate a Access Token as described in [Zendesk Chat docs](https://developer.zendesk.com/rest_api/docs/chat/auth)
2. Use the generated `access_token` in Airbyte connection.


### Setup guide

Generate a Access Token as described in [Zendesk Chat docs](https://developer.zendesk.com/rest_api/docs/chat/auth)

We recommend creating a restricted, read-only key specifically for Airbyte access. This will allow you to control which resources Airbyte should be able to access.

## Changelog

| Version | Date | Pull Request | Subject |
| :--- | :--- | :--- | :--- |
<<<<<<< HEAD
| 0.1.3 | 2021-10-22 | [7313](https://github.com/airbytehq/airbyte/pull/7313) | Added support of `OAuth 2.0` authentication |
=======
| 0.1.3 | 2021-10-21 | [7210](https://github.com/airbytehq/airbyte/pull/7210) | Chats stream is only getting data from first page |
>>>>>>> a80d388e
| 0.1.2 | 2021-08-17 | [5476](https://github.com/airbytehq/airbyte/pull/5476) | Correct field unread to boolean type |
| 0.1.1 | 2021-06-09 | [3973](https://github.com/airbytehq/airbyte/pull/3973) | Add `AIRBYTE_ENTRYPOINT` for Kubernetes support |
| 0.1.0 | 2021-05-03 | [3088](https://github.com/airbytehq/airbyte/pull/3088) | Initial release |
<|MERGE_RESOLUTION|>--- conflicted
+++ resolved
@@ -72,11 +72,8 @@
 
 | Version | Date | Pull Request | Subject |
 | :--- | :--- | :--- | :--- |
-<<<<<<< HEAD
-| 0.1.3 | 2021-10-22 | [7313](https://github.com/airbytehq/airbyte/pull/7313) | Added support of `OAuth 2.0` authentication |
-=======
+| 0.1.4 | 2021-11-01 | [7313](https://github.com/airbytehq/airbyte/pull/7313) | Added support of `OAuth 2.0` authentication |
 | 0.1.3 | 2021-10-21 | [7210](https://github.com/airbytehq/airbyte/pull/7210) | Chats stream is only getting data from first page |
->>>>>>> a80d388e
 | 0.1.2 | 2021-08-17 | [5476](https://github.com/airbytehq/airbyte/pull/5476) | Correct field unread to boolean type |
 | 0.1.1 | 2021-06-09 | [3973](https://github.com/airbytehq/airbyte/pull/3973) | Add `AIRBYTE_ENTRYPOINT` for Kubernetes support |
 | 0.1.0 | 2021-05-03 | [3088](https://github.com/airbytehq/airbyte/pull/3088) | Initial release |
