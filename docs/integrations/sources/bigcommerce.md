# BigCommerce

## Sync overview

The BigCommerce source supports both Full Refresh and Incremental syncs. You can choose if this connector will copy only the new or updated data, or all rows in the tables and columns you set up for replication, every time a sync is run.

This source can sync data for the [BigCommerce API](https://developer.bigcommerce.com/api-docs/getting-started/making-requests).

This Source Connector is based on a [Airbyte CDK](https://docs.airbyte.io/connector-development/cdk-python).

### Output schema

This Source is capable of syncing the following core Streams:

* [Customers](https://developer.bigcommerce.com/api-reference/store-management/customers-v3/customers/customersget)
* [Orders](https://developer.bigcommerce.com/api-reference/store-management/orders/orders/getallorders)
* [Transactions](https://developer.bigcommerce.com/api-reference/store-management/order-transactions/transactions/gettransactions)
* [Pages](https://developer.bigcommerce.com/api-reference/store-management/store-content/pages/getallpages)

### Data type mapping

| Integration Type | Airbyte Type | Notes |
| :--- | :--- | :--- |
| `string` | `string` |  |
| `number` | `number` |  |
| `array` | `array` |  |
| `object` | `object` |  |

### Features

| Feature | Supported?\(Yes/No\) | Notes |
| :--- | :--- | :--- |
| Full Refresh Sync | Yes |  |
| Incremental - Append Sync | Yes |  |
| Namespaces | No |  |

### Performance considerations

BigCommerce has some [rate limit restrictions](https://developer.bigcommerce.com/api-docs/getting-started/best-practices).

## Getting started

1. Navigate to your store’s control panel \(Advanced Settings &gt; API Accounts &gt; Create API Account\)
2. Create an API account.
3. Select the resources you want to allow access to. Airbyte only needs read-level access.
   * Note: The UI will show all possible data sources and will show errors when syncing if it doesn't have permissions to access a resource.
4. The generated `Access Token` is what you'll use as the `access_token` for the integration. 
5. You're ready to set up BigCommerce in Airbyte!

## Changelog

| Version | Date | Pull Request | Subject |
| :--- | :--- | :--- | :--- |
<<<<<<< HEAD
| 0.1.2 | 2021-12-08 | [8434](https://github.com/airbytehq/airbyte/pull/8434) | Update fields in source-connectors specifications |
=======
| 0.1.2 | 2021-12-07 | [8416](https://github.com/airbytehq/airbyte/pull/8416) | Correct Incremental Function |
>>>>>>> 04a377f1
| 0.1.1 | 2021-11-08 | [7499](https://github.com/airbytehq/airbyte/pull/7499) | Remove base-python dependencies |
| 0.1.0 | 2021-08-19 | [5521](https://github.com/airbytehq/airbyte/pull/5521) | Initial Release. Source BigCommerce |
<|MERGE_RESOLUTION|>--- conflicted
+++ resolved
@@ -51,10 +51,7 @@
 
 | Version | Date | Pull Request | Subject |
 | :--- | :--- | :--- | :--- |
-<<<<<<< HEAD
-| 0.1.2 | 2021-12-08 | [8434](https://github.com/airbytehq/airbyte/pull/8434) | Update fields in source-connectors specifications |
-=======
+| 0.1.3 | 2021-12-08 | [8434](https://github.com/airbytehq/airbyte/pull/8434) | Update fields in source-connectors specifications |
 | 0.1.2 | 2021-12-07 | [8416](https://github.com/airbytehq/airbyte/pull/8416) | Correct Incremental Function |
->>>>>>> 04a377f1
 | 0.1.1 | 2021-11-08 | [7499](https://github.com/airbytehq/airbyte/pull/7499) | Remove base-python dependencies |
 | 0.1.0 | 2021-08-19 | [5521](https://github.com/airbytehq/airbyte/pull/5521) | Initial Release. Source BigCommerce |
