# Marketo

## Sync overview

The Marketo source supports both Full Refresh and Incremental syncs. You can choose if this connector will copy only the new or updated data, or all rows in the tables and columns you set up for replication, every time a sync is run.

This connector is based on the [Airbyte CDK](https://docs.airbyte.io/connector-development/cdk-python).

### Output schema

This connector can be used to sync the following tables from Marketo:

* **activities\_X** where X is an activity type contains information about lead activities of the type X. For example, activities\_send\_email contains information about lead activities related to the activity type `send_email`. See the [Marketo docs](https://developers.marketo.com/rest-api/endpoint-reference/lead-database-endpoint-reference/#!/Activities/getLeadActivitiesUsingGET) for a detailed explanation of what each column means. 
* **activity\_types.** Contains metadata about activity types. See the [Marketo docs](https://developers.marketo.com/rest-api/endpoint-reference/lead-database-endpoint-reference/#!/Activities/getAllActivityTypesUsingGET) for a detailed explanation of columns. 
* **campaigns.** Contains info about your Marketo campaigns. [Marketo docs](https://developers.marketo.com/rest-api/endpoint-reference/lead-database-endpoint-reference/#!/Campaigns/getCampaignsUsingGET). 
* **leads.** Contains info about your Marketo leads. [Marketo docs](https://developers.marketo.com/rest-api/endpoint-reference/lead-database-endpoint-reference/#!/Leads/getLeadByIdUsingGET). 
* **lists.** Contains info about your Marketo static lists. [Marketo docs](https://developers.marketo.com/rest-api/endpoint-reference/lead-database-endpoint-reference/#!/Static_Lists/getListByIdUsingGET). 
* **programs.** Contins info about your Marketo programs. [Marketo docs](https://developers.marketo.com/rest-api/endpoint-reference/asset-endpoint-reference/#!/Programs/browseProgramsUsingGET). 

### Data type mapping

| Integration Type | Airbyte Type | Notes |
| :--- | :--- | :--- |
| `array` | `array` | primitive arrays are converted into arrays of the types described in this table |
| `int`, `long` | `number` |  |
| `object` | `object` |  |
| `string` | `string` | \`\` |
| Namespaces | No |  |

### Features

Feature

| Supported?\(Yes/No\) | Notes |
| :--- | :--- |
| Full Refresh Sync | Yes |
| Incremental - Append Sync | Yes |

### Performance considerations

By default, Marketo caps all accounts to 50,000 API calls per day.

By default, this connector caps itself to 40,000 API calls per day. But you can also customize the maximum number of API calls this source connector makes per day to Marketo \(which may be helpful if you have for example other applications which are also hitting the Marketo API\). If this source connector reaches the maximum number you configured, it will not replicate any data until the next day.

If the 50,000 limit is too stringent, contact Marketo support for a quota increase.

## Getting started

### Requirements

* \(Optional\) Whitelist Airbyte's IP address if needed
* An API-only Marketo User Role 
* An Airbyte Marketo API-only user
* A Marketo API Custom Service
* Marketo Client ID & Client Secret
* Marketo Base URL 

### Setup guide

**Step 1: \(Optional\) whitelist Airbyte's IP address**

If you don't have IP Restriction enabled in Marketo, skip this step.

If you have IP Restriction enabled in Marketo, you'll need to whitelist the IP address of the machine running your Airbyte instance. To obtain your IP address, run `curl ifconfig.io` from the node running Airbyte. You might need to enlist an engineer to help with this. Copy the IP address returned and keep it on hand.

Once you have the IP address, whitelist it by following the Marketo documentation for [allowlisting IP addresses](https://docs.marketo.com/display/public/DOCS/Create+an+Allowlist+for+IP-Based+API+Access) for API based access.

#### Step 2: Create an API-only Marketo User Role

Follow the [Marketo documentation for creating an API-only Marketo User Role](https://docs.marketo.com/display/public/DOCS/Create+an+API+Only+User+Role).

#### Step 3: Create an Airbyte Marketo API-only user

Follow the [Marketo documentation to create an API only user](https://docs.marketo.com/display/public/DOCS/Create+an+API+Only+User)

**Step 4: Create a Marketo API custom service**

Follow the [Marketo documentation for creating a custom service for use with a REST API](https://docs.marketo.com/display/public/DOCS/Create+a+Custom+Service+for+Use+with+ReST+API).

Make sure to follow the "**Credentials for API Access"** section in the Marketo docs to generate a **Client ID** and **Client Secret.** Once generated, copy those credentials and keep them handy for use in the Airbyte UI later.

#### Step 5: Obtain your Endpoint and Identity URLs provided by Marketo

Follow the [Marketo documentation for obtaining your base URL](https://developers.marketo.com/rest-api/base-url/). Specifically, copy your **Endpoint** without "/rest" and keep them handy for use in the Airbyte UI.

We're almost there! Armed with your Endpoint & Identity URLs and your Client ID and Secret, head over to the Airbyte UI to setup Marketo as a source.

\*\*\*\*

## CHANGELOG

| Version | Date | Pull Request | Subject |
| :--- | :--- | :--- | :--- |
<<<<<<< HEAD
| `0.1.1` | 2021-12-07 | [8429](https://github.com/airbytehq/airbyte/pull/8578) | Updated titles and descriptions |
=======
| `0.1.1` | 2021-11-29 | [0000](https://github.com/airbytehq/airbyte/pull/0000) | Fix timestamp value format issue |
>>>>>>> fdef48c7
| `0.1.0` | 2021-09-06 | [5863](https://github.com/airbytehq/airbyte/pull/5863) | Release Marketo CDK Connector |
<|MERGE_RESOLUTION|>--- conflicted
+++ resolved
@@ -91,9 +91,6 @@
 
 | Version | Date | Pull Request | Subject |
 | :--- | :--- | :--- | :--- |
-<<<<<<< HEAD
-| `0.1.1` | 2021-12-07 | [8429](https://github.com/airbytehq/airbyte/pull/8578) | Updated titles and descriptions |
-=======
+| `0.1.2` | 2021-12-10 | [8429](https://github.com/airbytehq/airbyte/pull/8578) | Updated titles and descriptions |
 | `0.1.1` | 2021-11-29 | [0000](https://github.com/airbytehq/airbyte/pull/0000) | Fix timestamp value format issue |
->>>>>>> fdef48c7
 | `0.1.0` | 2021-09-06 | [5863](https://github.com/airbytehq/airbyte/pull/5863) | Release Marketo CDK Connector |
