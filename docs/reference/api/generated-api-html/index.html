--- conflicted
+++ resolved
@@ -6314,11 +6314,7 @@
     <li><a href="#DestinationOauthConsentRequest"><code>DestinationOauthConsentRequest</code> - </a></li>
     <li><a href="#DestinationRead"><code>DestinationRead</code> - </a></li>
     <li><a href="#DestinationReadList"><code>DestinationReadList</code> - </a></li>
-<<<<<<< HEAD
-    <li><a href="#DestinationRecreate"><code>DestinationRecreate</code> - </a></li>
     <li><a href="#DestinationSearch"><code>DestinationSearch</code> - </a></li>
-=======
->>>>>>> 4f1da3ea
     <li><a href="#DestinationSyncMode"><code>DestinationSyncMode</code> - </a></li>
     <li><a href="#DestinationUpdate"><code>DestinationUpdate</code> - </a></li>
     <li><a href="#HealthCheckRead"><code>HealthCheckRead</code> - </a></li>
@@ -6373,11 +6369,7 @@
     <li><a href="#SourceOauthConsentRequest"><code>SourceOauthConsentRequest</code> - </a></li>
     <li><a href="#SourceRead"><code>SourceRead</code> - </a></li>
     <li><a href="#SourceReadList"><code>SourceReadList</code> - </a></li>
-<<<<<<< HEAD
-    <li><a href="#SourceRecreate"><code>SourceRecreate</code> - </a></li>
     <li><a href="#SourceSearch"><code>SourceSearch</code> - </a></li>
-=======
->>>>>>> 4f1da3ea
     <li><a href="#SourceUpdate"><code>SourceUpdate</code> - </a></li>
     <li><a href="#SyncMode"><code>SyncMode</code> - </a></li>
     <li><a href="#SynchronousJobRead"><code>SynchronousJobRead</code> - </a></li>
@@ -6763,18 +6755,6 @@
     </div>  <!-- field-items -->
   </div>
   <div class="model">
-<<<<<<< HEAD
-    <h3><a name="DestinationRecreate"><code>DestinationRecreate</code> - </a> <a class="up" href="#__Models">Up</a></h3>
-    <div class='model-description'></div>
-    <div class="field-items">
-      <div class="param">destinationDefinitionId </div><div class="param-desc"><span class="param-type"><a href="#UUID">UUID</a></span>  format: uuid</div>
-<div class="param">destinationId </div><div class="param-desc"><span class="param-type"><a href="#UUID">UUID</a></span>  format: uuid</div>
-<div class="param">workspaceId </div><div class="param-desc"><span class="param-type"><a href="#UUID">UUID</a></span>  format: uuid</div>
-<div class="param">connectionConfiguration </div><div class="param-desc"><span class="param-type"><a href="#DestinationConfiguration">DestinationConfiguration</a></span>  </div>
-<div class="param">name </div><div class="param-desc"><span class="param-type"><a href="#string">String</a></span>  </div>
-    </div>  <!-- field-items -->
-  </div>
-  <div class="model">
     <h3><a name="DestinationSearch"><code>DestinationSearch</code> - </a> <a class="up" href="#__Models">Up</a></h3>
     <div class='model-description'></div>
     <div class="field-items">
@@ -6787,8 +6767,6 @@
     </div>  <!-- field-items -->
   </div>
   <div class="model">
-=======
->>>>>>> 4f1da3ea
     <h3><a name="DestinationSyncMode"><code>DestinationSyncMode</code> - </a> <a class="up" href="#__Models">Up</a></h3>
     <div class='model-description'></div>
     <div class="field-items">
@@ -7241,18 +7219,6 @@
     </div>  <!-- field-items -->
   </div>
   <div class="model">
-<<<<<<< HEAD
-    <h3><a name="SourceRecreate"><code>SourceRecreate</code> - </a> <a class="up" href="#__Models">Up</a></h3>
-    <div class='model-description'></div>
-    <div class="field-items">
-      <div class="param">sourceDefinitionId </div><div class="param-desc"><span class="param-type"><a href="#UUID">UUID</a></span>  format: uuid</div>
-<div class="param">sourceId </div><div class="param-desc"><span class="param-type"><a href="#UUID">UUID</a></span>  format: uuid</div>
-<div class="param">workspaceId </div><div class="param-desc"><span class="param-type"><a href="#UUID">UUID</a></span>  format: uuid</div>
-<div class="param">connectionConfiguration </div><div class="param-desc"><span class="param-type"><a href="#SourceConfiguration">SourceConfiguration</a></span>  </div>
-<div class="param">name </div><div class="param-desc"><span class="param-type"><a href="#string">String</a></span>  </div>
-    </div>  <!-- field-items -->
-  </div>
-  <div class="model">
     <h3><a name="SourceSearch"><code>SourceSearch</code> - </a> <a class="up" href="#__Models">Up</a></h3>
     <div class='model-description'></div>
     <div class="field-items">
@@ -7265,8 +7231,6 @@
     </div>  <!-- field-items -->
   </div>
   <div class="model">
-=======
->>>>>>> 4f1da3ea
     <h3><a name="SourceUpdate"><code>SourceUpdate</code> - </a> <a class="up" href="#__Models">Up</a></h3>
     <div class='model-description'></div>
     <div class="field-items">
