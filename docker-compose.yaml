version: "3.7"
#https://github.com/compose-spec/compose-spec/blob/master/spec.md#using-extensions-as-fragments
x-logging: &default-logging
  options:
    max-size: "100m"
    max-file: "5"
  driver: json-file
services:
  # hook in case we need to add init behavior
  # every root service (no depends_on) should depend on init
  init:
    image: airbyte/init:${VERSION}
    logging: *default-logging
    container_name: init
    command: /bin/sh -c "./scripts/create_mount_directories.sh /local_parent ${HACK_LOCAL_ROOT_PARENT} ${LOCAL_ROOT}"
    environment:
      - LOCAL_ROOT=${LOCAL_ROOT}
      - HACK_LOCAL_ROOT_PARENT=${HACK_LOCAL_ROOT_PARENT}
    volumes:
      - ${HACK_LOCAL_ROOT_PARENT}:/local_parent
  bootloader:
    image: airbyte/bootloader:${VERSION}
    logging: *default-logging
    container_name: airbyte-bootloader
    environment:
      - AIRBYTE_VERSION=${VERSION}
      - DATABASE_USER=${DATABASE_USER}
      - DATABASE_PASSWORD=${DATABASE_PASSWORD}
      - DATABASE_URL=${DATABASE_URL}
      - CONFIG_DATABASE_USER=${CONFIG_DATABASE_USER:-}
      - CONFIG_DATABASE_PASSWORD=${CONFIG_DATABASE_PASSWORD:-}
      - CONFIG_DATABASE_URL=${CONFIG_DATABASE_URL:-}
  db:
    image: airbyte/db:${VERSION}
    logging: *default-logging
    container_name: airbyte-db
    restart: unless-stopped
    environment:
      - POSTGRES_USER=${DATABASE_USER}
      - POSTGRES_PASSWORD=${DATABASE_PASSWORD}
      - DATABASE_USER=${DATABASE_USER}
      - DATABASE_PASSWORD=${DATABASE_PASSWORD}
      - DATABASE_URL=${DATABASE_URL}
      - CONFIG_DATABASE_USER=${CONFIG_DATABASE_USER:-}
      - CONFIG_DATABASE_PASSWORD=${CONFIG_DATABASE_PASSWORD:-}
      - CONFIG_DATABASE_URL=${CONFIG_DATABASE_URL:-}
    volumes:
      - db:/var/lib/postgresql/data
  scheduler:
    image: airbyte/scheduler:${VERSION}
    logging: *default-logging
    container_name: airbyte-scheduler
    restart: unless-stopped
    environment:
      - WEBAPP_URL=${WEBAPP_URL}
      - DATABASE_USER=${DATABASE_USER}
      - DATABASE_PASSWORD=${DATABASE_PASSWORD}
      - DATABASE_URL=${DATABASE_URL}
      - CONFIG_DATABASE_USER=${CONFIG_DATABASE_USER:-}
      - CONFIG_DATABASE_PASSWORD=${CONFIG_DATABASE_PASSWORD:-}
      - CONFIG_DATABASE_URL=${CONFIG_DATABASE_URL:-}
      - RUN_DATABASE_MIGRATION_ON_STARTUP=${RUN_DATABASE_MIGRATION_ON_STARTUP}
      - WORKSPACE_ROOT=${WORKSPACE_ROOT}
      - WORKSPACE_DOCKER_MOUNT=${WORKSPACE_DOCKER_MOUNT}
      - LOCAL_ROOT=${LOCAL_ROOT}
      - LOCAL_DOCKER_MOUNT=${LOCAL_DOCKER_MOUNT}
      - CONFIG_ROOT=${CONFIG_ROOT}
      - TRACKING_STRATEGY=${TRACKING_STRATEGY}
      - AIRBYTE_VERSION=${VERSION}
      - AIRBYTE_ROLE=${AIRBYTE_ROLE:-}
      - TEMPORAL_HOST=${TEMPORAL_HOST}
      - WORKER_ENVIRONMENT=${WORKER_ENVIRONMENT}
      - S3_LOG_BUCKET=${S3_LOG_BUCKET}
      - S3_LOG_BUCKET_REGION=${S3_LOG_BUCKET_REGION}
      - AWS_ACCESS_KEY_ID=${AWS_ACCESS_KEY_ID}
      - AWS_SECRET_ACCESS_KEY=${AWS_SECRET_ACCESS_KEY}
      - GCS_LOG_BUCKET=${GCS_LOG_BUCKET}
      - LOG_LEVEL=${LOG_LEVEL}
      - SUBMITTER_NUM_THREADS=${SUBMITTER_NUM_THREADS}
      - JOB_POD_MAIN_CONTAINER_CPU_REQUEST=${JOB_POD_MAIN_CONTAINER_CPU_REQUEST}
      - JOB_POD_MAIN_CONTAINER_CPU_LIMIT=${JOB_POD_MAIN_CONTAINER_CPU_LIMIT}
      - JOB_POD_MAIN_CONTAINER_MEMORY_REQUEST=${JOB_POD_MAIN_CONTAINER_MEMORY_REQUEST}
      - JOB_POD_MAIN_CONTAINER_MEMORY_LIMIT=${JOB_POD_MAIN_CONTAINER_MEMORY_LIMIT}
      - SYNC_JOB_MAX_ATTEMPTS=${SYNC_JOB_MAX_ATTEMPTS}
      - SYNC_JOB_MAX_TIMEOUT_DAYS=${SYNC_JOB_MAX_TIMEOUT_DAYS}
      - INTERNAL_API_HOST=${INTERNAL_API_HOST}
      - SECRET_PERSISTENCE=${SECRET_PERSISTENCE}
      # TODO: Remove before merge
      - NEW_SCHEDULER=valuedoesntmatter
    volumes:
      - workspace:${WORKSPACE_ROOT}
      - ${LOCAL_ROOT}:${LOCAL_ROOT}
      - data:${CONFIG_ROOT}
  worker:
    image: airbyte/worker:${VERSION}
    logging: *default-logging
    container_name: airbyte-worker
    restart: unless-stopped
    environment:
      - WEBAPP_URL=${WEBAPP_URL}
      - DATABASE_USER=${DATABASE_USER}
      - DATABASE_PASSWORD=${DATABASE_PASSWORD}
      - DATABASE_URL=${DATABASE_URL}
      - CONFIG_DATABASE_USER=${CONFIG_DATABASE_USER:-}
      - CONFIG_DATABASE_PASSWORD=${CONFIG_DATABASE_PASSWORD:-}
      - CONFIG_DATABASE_URL=${CONFIG_DATABASE_URL:-}
      - RUN_DATABASE_MIGRATION_ON_STARTUP=${RUN_DATABASE_MIGRATION_ON_STARTUP}
      - WORKSPACE_ROOT=${WORKSPACE_ROOT}
      - WORKSPACE_DOCKER_MOUNT=${WORKSPACE_DOCKER_MOUNT}
      - LOCAL_ROOT=${LOCAL_ROOT}
      - LOCAL_DOCKER_MOUNT=${LOCAL_DOCKER_MOUNT}
      - CONFIG_ROOT=${CONFIG_ROOT}
      - TRACKING_STRATEGY=${TRACKING_STRATEGY}
      - AIRBYTE_VERSION=${VERSION}
      - AIRBYTE_ROLE=${AIRBYTE_ROLE:-}
      - TEMPORAL_HOST=${TEMPORAL_HOST}
      - WORKER_ENVIRONMENT=${WORKER_ENVIRONMENT}
      - S3_LOG_BUCKET=${S3_LOG_BUCKET}
      - S3_LOG_BUCKET_REGION=${S3_LOG_BUCKET_REGION}
      - AWS_ACCESS_KEY_ID=${AWS_ACCESS_KEY_ID}
      - AWS_SECRET_ACCESS_KEY=${AWS_SECRET_ACCESS_KEY}
      - GCS_LOG_BUCKET=${GCS_LOG_BUCKET}
      - LOG_LEVEL=${LOG_LEVEL}
      - SUBMITTER_NUM_THREADS=${SUBMITTER_NUM_THREADS}
      - JOB_POD_MAIN_CONTAINER_CPU_REQUEST=${JOB_POD_MAIN_CONTAINER_CPU_REQUEST}
      - JOB_POD_MAIN_CONTAINER_CPU_LIMIT=${JOB_POD_MAIN_CONTAINER_CPU_LIMIT}
      - JOB_POD_MAIN_CONTAINER_MEMORY_REQUEST=${JOB_POD_MAIN_CONTAINER_MEMORY_REQUEST}
      - JOB_POD_MAIN_CONTAINER_MEMORY_LIMIT=${JOB_POD_MAIN_CONTAINER_MEMORY_LIMIT}
      - SYNC_JOB_MAX_ATTEMPTS=${SYNC_JOB_MAX_ATTEMPTS}
      - SYNC_JOB_MAX_TIMEOUT_DAYS=${SYNC_JOB_MAX_TIMEOUT_DAYS}
      - INTERNAL_API_HOST=${INTERNAL_API_HOST}
      - SECRET_PERSISTENCE=${SECRET_PERSISTENCE}
    volumes:
      - /var/run/docker.sock:/var/run/docker.sock
      - workspace:${WORKSPACE_ROOT}
      - ${LOCAL_ROOT}:${LOCAL_ROOT}
  server:
    image: airbyte/server:${VERSION}
    logging: *default-logging
    container_name: airbyte-server
    restart: unless-stopped
    environment:
      - WEBAPP_URL=${WEBAPP_URL}
      - DATABASE_USER=${DATABASE_USER}
      - DATABASE_PASSWORD=${DATABASE_PASSWORD}
      - DATABASE_URL=${DATABASE_URL}
      - CONFIG_DATABASE_USER=${CONFIG_DATABASE_USER:-}
      - CONFIG_DATABASE_PASSWORD=${CONFIG_DATABASE_PASSWORD:-}
      - CONFIG_DATABASE_URL=${CONFIG_DATABASE_URL:-}
      - RUN_DATABASE_MIGRATION_ON_STARTUP=${RUN_DATABASE_MIGRATION_ON_STARTUP}
      - WORKSPACE_ROOT=${WORKSPACE_ROOT}
      - CONFIG_ROOT=${CONFIG_ROOT}
      - TRACKING_STRATEGY=${TRACKING_STRATEGY}
      - AIRBYTE_VERSION=${VERSION}
      - AIRBYTE_ROLE=${AIRBYTE_ROLE:-}
      - TEMPORAL_HOST=${TEMPORAL_HOST}
      - WORKER_ENVIRONMENT=${WORKER_ENVIRONMENT}
      - S3_LOG_BUCKET=${S3_LOG_BUCKET}
      - S3_LOG_BUCKET_REGION=${S3_LOG_BUCKET_REGION}
      - AWS_ACCESS_KEY_ID=${AWS_ACCESS_KEY_ID}
      - AWS_SECRET_ACCESS_KEY=${AWS_SECRET_ACCESS_KEY}
      - GCS_LOG_BUCKET=${GCS_LOG_BUCKET}
      - LOG_LEVEL=${LOG_LEVEL}
      - JOB_POD_MAIN_CONTAINER_CPU_REQUEST=${JOB_POD_MAIN_CONTAINER_CPU_REQUEST}
      - JOB_POD_MAIN_CONTAINER_CPU_LIMIT=${JOB_POD_MAIN_CONTAINER_CPU_LIMIT}
      - JOB_POD_MAIN_CONTAINER_MEMORY_REQUEST=${JOB_POD_MAIN_CONTAINER_MEMORY_REQUEST}
      - JOB_POD_MAIN_CONTAINER_MEMORY_LIMIT=${JOB_POD_MAIN_CONTAINER_MEMORY_LIMIT}
      - SECRET_PERSISTENCE=${SECRET_PERSISTENCE}
<<<<<<< HEAD
      - NEW_SCHEDULER=valuedoesntmatter
=======
      - CONFIGS_DATABASE_MINIMUM_FLYWAY_MIGRATION_VERSION=${CONFIGS_DATABASE_MINIMUM_FLYWAY_MIGRATION_VERSION:-}
      - JOBS_DATABASE_MINIMUM_FLYWAY_MIGRATION_VERSION=${JOBS_DATABASE_MINIMUM_FLYWAY_MIGRATION_VERSION:-}
>>>>>>> 0d7101ec
    ports:
      - 8001:8001
    volumes:
      - workspace:${WORKSPACE_ROOT}
      - data:${CONFIG_ROOT}
      - ${LOCAL_ROOT}:${LOCAL_ROOT}
  webapp:
    image: airbyte/webapp:${VERSION}
    logging: *default-logging
    container_name: airbyte-webapp
    restart: unless-stopped
    ports:
      - 8000:80
    environment:
      - AIRBYTE_ROLE=${AIRBYTE_ROLE:-}
      - AIRBYTE_VERSION=${VERSION}
      - API_URL=${API_URL:-}
      - IS_DEMO=${IS_DEMO:-}
      - FULLSTORY=${FULLSTORY:-}
      - TRACKING_STRATEGY=${TRACKING_STRATEGY}
      - INTERNAL_API_HOST=${INTERNAL_API_HOST}
      - OPENREPLAY=${OPENREPLAY:-}
      - PAPERCUPS_STORYTIME=${PAPERCUPS_STORYTIME:-}
  airbyte-temporal:
    image: airbyte/temporal:${VERSION}
    logging: *default-logging
    container_name: airbyte-temporal
    restart: unless-stopped
    ports:
      - 7233:7233
    environment:
      - DB=postgresql
      - DB_PORT=${DATABASE_PORT}
      - POSTGRES_USER=${DATABASE_USER}
      - POSTGRES_PWD=${DATABASE_PASSWORD}
      - POSTGRES_SEEDS=${DATABASE_HOST}
      - DYNAMIC_CONFIG_FILE_PATH=config/dynamicconfig/development.yaml
      - LOG_LEVEL=${LOG_LEVEL}
    volumes:
      - ./temporal/dynamicconfig:/etc/temporal/config/dynamicconfig
volumes:
  workspace:
    name: ${WORKSPACE_DOCKER_MOUNT}
  # the data volume is only needed for backward compatibility; when users upgrade
  # from an old Airbyte version that relies on file-based configs, the server needs
  # to read this volume to copy their configs to the database
  data:
    name: ${DATA_DOCKER_MOUNT}
  db:
    name: ${DB_DOCKER_MOUNT}<|MERGE_RESOLUTION|>--- conflicted
+++ resolved
@@ -166,12 +166,9 @@
       - JOB_POD_MAIN_CONTAINER_MEMORY_REQUEST=${JOB_POD_MAIN_CONTAINER_MEMORY_REQUEST}
       - JOB_POD_MAIN_CONTAINER_MEMORY_LIMIT=${JOB_POD_MAIN_CONTAINER_MEMORY_LIMIT}
       - SECRET_PERSISTENCE=${SECRET_PERSISTENCE}
-<<<<<<< HEAD
       - NEW_SCHEDULER=valuedoesntmatter
-=======
       - CONFIGS_DATABASE_MINIMUM_FLYWAY_MIGRATION_VERSION=${CONFIGS_DATABASE_MINIMUM_FLYWAY_MIGRATION_VERSION:-}
       - JOBS_DATABASE_MINIMUM_FLYWAY_MIGRATION_VERSION=${JOBS_DATABASE_MINIMUM_FLYWAY_MIGRATION_VERSION:-}
->>>>>>> 0d7101ec
     ports:
       - 8001:8001
     volumes:
