import org.jsonschema2pojo.SourceType

plugins {
    id 'application'
    id 'com.github.eirnym.js2p' version '1.0'
    id 'airbyte-integration-test-java'
}

configurations {
    jdbc
}

dependencies {
    implementation 'io.fabric8:kubernetes-client:5.3.1'
    implementation 'io.kubernetes:client-java-api:10.0.0'
    implementation 'io.kubernetes:client-java:10.0.0'
    implementation 'io.kubernetes:client-java-extended:10.0.0'
<<<<<<< HEAD
    implementation 'io.temporal:temporal-sdk:1.5.0'
=======
    implementation 'io.temporal:temporal-sdk:1.6.0'
>>>>>>> bbcd461b
    implementation 'org.apache.ant:ant:1.10.10'
    implementation 'org.apache.commons:commons-lang3:3.11'
    implementation 'org.apache.commons:commons-text:1.9'
    implementation 'org.eclipse.jetty:jetty-server:9.4.31.v20200723'
    implementation 'org.eclipse.jetty:jetty-servlet:9.4.31.v20200723'

    implementation project(':airbyte-analytics')
    implementation project(':airbyte-api')
    implementation project(':airbyte-config:models')
    implementation project(':airbyte-config:persistence')
    implementation project(':airbyte-db:lib')
    implementation project(':airbyte-json-validation')
    implementation project(':airbyte-protocol:models')
    implementation project(':airbyte-scheduler:persistence')
    implementation project(':airbyte-scheduler:models')

    testImplementation 'org.mockito:mockito-inline:4.0.0'
    testImplementation 'org.postgresql:postgresql:42.2.18'
    testImplementation "org.flywaydb:flyway-core:7.14.0"
    testImplementation 'io.temporal:temporal-testing:1.6.0'
    testImplementation 'org.testcontainers:testcontainers:1.15.3'
    testImplementation 'org.testcontainers:postgresql:1.15.3'
    testImplementation 'io.temporal:temporal-testing-junit5:1.5.0'

    testImplementation project(':airbyte-commons-docker')
    testImplementation project(':airbyte-test-utils')

    integrationTestJavaImplementation project(':airbyte-workers')
}

jsonSchema2Pojo {
    sourceType = SourceType.YAMLSCHEMA
    source = files("${sourceSets.main.output.resourcesDir}/workers_models")
    targetDirectory = new File(project.buildDir, 'generated/src/gen/java/')
    removeOldOutput = true

    targetPackage = 'io.airbyte.scheduler.models'

    useLongIntegers = true
    generateBuilders = true
    includeConstructors = false
    includeSetters = true
}

mainClassName = 'io.airbyte.workers.WorkerApp'

application {
    mainClass = mainClassName
    applicationDefaultJvmArgs = ['-XX:MaxRAMPercentage=75.0']
}

task copyGeneratedTar(type: Copy) {
    dependsOn copyDocker
    dependsOn distTar

    from('build/distributions') {
        include 'airbyte-workers-*.tar'
    }
    into 'build/docker/bin'
}

Task dockerBuildTask = getDockerBuildTask("worker",  "$project.projectDir")
dockerBuildTask.dependsOn(copyGeneratedTar)
assemble.dependsOn(dockerBuildTask)

task cloudStorageIntegrationTest(type: Test) {
    useJUnitPlatform {
        includeTags cloudStorageTestTagName
    }
    testLogging {
        events "passed", "skipped", "failed"
    }
}<|MERGE_RESOLUTION|>--- conflicted
+++ resolved
@@ -15,11 +15,7 @@
     implementation 'io.kubernetes:client-java-api:10.0.0'
     implementation 'io.kubernetes:client-java:10.0.0'
     implementation 'io.kubernetes:client-java-extended:10.0.0'
-<<<<<<< HEAD
-    implementation 'io.temporal:temporal-sdk:1.5.0'
-=======
     implementation 'io.temporal:temporal-sdk:1.6.0'
->>>>>>> bbcd461b
     implementation 'org.apache.ant:ant:1.10.10'
     implementation 'org.apache.commons:commons-lang3:3.11'
     implementation 'org.apache.commons:commons-text:1.9'
