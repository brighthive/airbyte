/*
 * Copyright (c) 2021 Airbyte, Inc., all rights reserved.
 */

package io.airbyte.db.instance.development;

import static org.junit.jupiter.api.Assertions.*;

import io.airbyte.commons.version.AirbyteVersion;
import java.util.Optional;
import org.flywaydb.core.api.MigrationVersion;
import org.junit.jupiter.api.Test;

class MigrationDevHelperTest {

  @Test
  public void testGetCurrentAirbyteVersion() {
    // Test that this method will not throw any exception.
    MigrationDevHelper.getCurrentAirbyteVersion();
  }

  @Test
  public void testGetAirbyteVersion() {
    final MigrationVersion migrationVersion = MigrationVersion.fromVersion("0.11.3.010");
    final AirbyteVersion airbyteVersion = MigrationDevHelper.getAirbyteVersion(migrationVersion);
<<<<<<< HEAD
    assertEquals("0.11.3", airbyteVersion.getVersion());
=======
    assertEquals("0.11.3", airbyteVersion.serialize());
>>>>>>> 1dcd525e
  }

  @Test
  public void testFormatAirbyteVersion() {
    final AirbyteVersion airbyteVersion = new AirbyteVersion("0.11.3-alpha");
    assertEquals("0_11_3", MigrationDevHelper.formatAirbyteVersion(airbyteVersion));
  }

  @Test
  public void testGetMigrationId() {
    final MigrationVersion migrationVersion = MigrationVersion.fromVersion("0.11.3.010");
    assertEquals("010", MigrationDevHelper.getMigrationId(migrationVersion));
  }

  @Test
  public void testGetNextMigrationVersion() {
    // Migration version does not exist
    assertEquals("0.11.3.001", MigrationDevHelper.getNextMigrationVersion(
        new AirbyteVersion("0.11.3-alpha"),
        Optional.empty()).getVersion());

    // Airbyte version is greater
    assertEquals("0.11.3.001", MigrationDevHelper.getNextMigrationVersion(
        new AirbyteVersion("0.11.3-alpha"),
        Optional.of(MigrationVersion.fromVersion("0.10.9.003"))).getVersion());

    // Airbyte version is equal to migration version
    assertEquals("0.11.3.004", MigrationDevHelper.getNextMigrationVersion(
        new AirbyteVersion("0.11.3-alpha"),
        Optional.of(MigrationVersion.fromVersion("0.11.3.003"))).getVersion());

    // Migration version is greater
    assertEquals("0.11.3.004", MigrationDevHelper.getNextMigrationVersion(
        new AirbyteVersion("0.9.17-alpha"),
        Optional.of(MigrationVersion.fromVersion("0.11.3.003"))).getVersion());
  }

}<|MERGE_RESOLUTION|>--- conflicted
+++ resolved
@@ -23,11 +23,7 @@
   public void testGetAirbyteVersion() {
     final MigrationVersion migrationVersion = MigrationVersion.fromVersion("0.11.3.010");
     final AirbyteVersion airbyteVersion = MigrationDevHelper.getAirbyteVersion(migrationVersion);
-<<<<<<< HEAD
-    assertEquals("0.11.3", airbyteVersion.getVersion());
-=======
     assertEquals("0.11.3", airbyteVersion.serialize());
->>>>>>> 1dcd525e
   }
 
   @Test
