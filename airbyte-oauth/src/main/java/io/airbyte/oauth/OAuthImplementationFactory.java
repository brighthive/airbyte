--- conflicted
+++ resolved
@@ -18,13 +18,9 @@
 import io.airbyte.oauth.flows.PipeDriveOAuthFlow;
 import io.airbyte.oauth.flows.QuickbooksOAuthFlow;
 import io.airbyte.oauth.flows.SalesforceOAuthFlow;
-<<<<<<< HEAD
-import io.airbyte.oauth.flows.SquareOAuthFlow;
-=======
 import io.airbyte.oauth.flows.SlackOAuthFlow;
 import io.airbyte.oauth.flows.SnapchatMarketingOAuthFlow;
 import io.airbyte.oauth.flows.SurveymonkeyOAuthFlow;
->>>>>>> a55ef51f
 import io.airbyte.oauth.flows.TrelloOAuthFlow;
 import io.airbyte.oauth.flows.facebook.FacebookMarketingOAuthFlow;
 import io.airbyte.oauth.flows.facebook.FacebookPagesOAuthFlow;
@@ -43,18 +39,6 @@
 
   public OAuthImplementationFactory(final ConfigRepository configRepository, final HttpClient httpClient) {
     OAUTH_FLOW_MAPPING = ImmutableMap.<String, OAuthFlowImplementation>builder()
-<<<<<<< HEAD
-        .put("airbyte/source-asana", new AsanaOAuthFlow(configRepository))
-        .put("airbyte/source-facebook-marketing", new FacebookMarketingOAuthFlow(configRepository))
-        .put("airbyte/source-github", new GithubOAuthFlow(configRepository))
-        .put("airbyte/source-google-ads", new GoogleAdsOAuthFlow(configRepository))
-        .put("airbyte/source-google-analytics-v4", new GoogleAnalyticsOAuthFlow(configRepository))
-        .put("airbyte/source-google-search-console", new GoogleSearchConsoleOAuthFlow(configRepository))
-        .put("airbyte/source-google-sheets", new GoogleSheetsOAuthFlow(configRepository))
-        .put("airbyte/source-salesforce", new SalesforceOAuthFlow(configRepository))
-        .put("airbyte/source-trello", new TrelloOAuthFlow(configRepository))
-        .put("airbyte/source-square", new SquareOAuthFlow(configRepository))
-=======
         .put("airbyte/source-asana", new AsanaOAuthFlow(configRepository, httpClient))
         .put("airbyte/source-facebook-marketing", new FacebookMarketingOAuthFlow(configRepository, httpClient))
         .put("airbyte/source-facebook-pages", new FacebookPagesOAuthFlow(configRepository, httpClient))
@@ -77,7 +61,6 @@
         .put("airbyte/source-trello", new TrelloOAuthFlow(configRepository, httpClient))
         .put("airbyte/source-youtube-analytics", new YouTubeAnalyticsOAuthFlow(configRepository, httpClient))
         .put("airbyte/source-drift", new DriftOAuthFlow(configRepository, httpClient))
->>>>>>> a55ef51f
         .build();
   }
 
