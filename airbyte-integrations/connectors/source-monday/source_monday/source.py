#
# Copyright (c) 2021 Airbyte, Inc., all rights reserved.
#


import json
import os
from abc import ABC
from typing import Any, Iterable, List, Mapping, MutableMapping, Optional, Tuple

import requests
from airbyte_cdk.sources import AbstractSource
from airbyte_cdk.sources.streams import Stream
from airbyte_cdk.sources.streams.http import HttpStream
from airbyte_cdk.sources.streams.http.auth import TokenAuthenticator
from airbyte_cdk.sources.utils.transform import TransformConfig, TypeTransformer


# Basic full refresh stream
class MondayStream(HttpStream, ABC):
    url_base: str = "https://api.monday.com/v2"
    primary_key: str = "id"
    page: int = 1
    pagination_field: str = "page"
    transformer: TypeTransformer = TypeTransformer(TransformConfig.DefaultSchemaNormalization)

    def next_page_token(self, response: requests.Response) -> Optional[Mapping[str, Any]]:
        json_response = response.json().get("data", {})
        records = json_response.get(self.name.lower(), [])
        self.page += 1
        if records:
            return {self.pagination_field: self.page}

    def load_schema(self):
        """
        Load schema from file and make a GraphQL query
        """
        script_dir = os.path.dirname(__file__)
        schema_path = os.path.join(script_dir, f"schemas/{self.name.lower()}.json")
        with open(schema_path) as f:
            schema_dict = json.load(f)
            schema = schema_dict["properties"]
            graphql_schema = []
            for col in schema:
                if "properties" in schema[col]:
                    nested_ids = ",".join(schema[col]["properties"])
                    graphql_schema.append(f"{col}{{{nested_ids}}}")
                else:
                    graphql_schema.append(col)
        return ",".join(graphql_schema)

    def should_retry(self, response: requests.Response) -> bool:
        # Monday API return code 200 with and errors key if complexity is too high.
        # https://api.developer.monday.com/docs/complexity-queries
        is_complex_query = response.json().get("errors")
        if is_complex_query:
            self.logger.error(response.text)
        return response.status_code == 429 or 500 <= response.status_code < 600 or is_complex_query

    @property
    def retry_factor(self) -> int:
        return 15

    def request_params(
        self, stream_state: Mapping[str, Any], stream_slice: Mapping[str, any] = None, next_page_token: Mapping[str, Any] = None
    ) -> MutableMapping[str, Any]:
        graphql_params = {}
        if next_page_token:
            graphql_params.update(next_page_token)
<<<<<<< HEAD
            graphql_query = ",".join([f"{k}:{v}" for k, v in graphql_params.items()])
            # Monday uses a query string to pass in environments
            params = {"query": f"query {{ {self.name.lower()} ({graphql_query}) {{ {self.load_schema()} }} }}"}
        else:
            params = {"query": f"query {{ {self.name.lower()} {{ {self.load_schema()} }} }}"}
=======

        graphql_query = ",".join([f"{k}:{v}" for k, v in graphql_params.items()])
        # Monday uses a query string to pass in environments
        params = {"query": f"query {{ {self.name.lower()} ({graphql_query}) {{ {self.load_schema()} }} }}"}
>>>>>>> 0eba52e0
        return params

    def parse_response(self, response: requests.Response, **kwargs) -> Iterable[Mapping]:
        json_response = response.json().get("data", {})
        records = json_response.get(self.name.lower(), [])
        yield from records

    def path(
        self, stream_state: Mapping[str, Any] = None, stream_slice: Mapping[str, Any] = None, next_page_token: Mapping[str, Any] = None
    ) -> str:
        return ""


class Items(MondayStream):
    """
    API Documentation: https://api.developer.monday.com/docs/items-queries
    """


class Boards(MondayStream):
    """
    API Documentation: https://api.developer.monday.com/docs/groups-queries#groups-queries
    """

    pagination_field: str = "pageInt"


class Teams(MondayStream):
    """
    API Documentation: https://api.developer.monday.com/docs/teams-queries
    """

<<<<<<< HEAD
    def next_page_token(self, response: requests.Response) -> Optional[Mapping[str, Any]]:
        # Stream Teams doesn't support pagination
        return
=======
    def request_params(
        self, stream_state: Mapping[str, Any], stream_slice: Mapping[str, any] = None, next_page_token: Mapping[str, Any] = None
    ) -> MutableMapping[str, Any]:
        # Stream teams doesn't support pagination
        params = {"query": f"query {{ {self.name.lower()} () {{ {self.load_schema()} }} }}"}
        return params

    def next_page_token(self, response: requests.Response) -> Optional[Mapping[str, Any]]:
        return {}
>>>>>>> 0eba52e0


class Updates(MondayStream):
    """
    API Documentation: https://api.developer.monday.com/docs/updates-queries
    """


class Users(MondayStream):
    """
    API Documentation: https://api.developer.monday.com/docs/users-queries-1
    """

    def next_page_token(self, response: requests.Response) -> Optional[Mapping[str, Any]]:
        # Stream Users doesn't support pagination
        return


class SourceMondayAuthenticator:
    @staticmethod
    def get_auth(config):
        credentials = config.get("credentials", {})
        auth_method = credentials.get("auth_method")
        if auth_method == "api_token" or not credentials:
            api_token = credentials.get("api_token") or config.get("api_token")
            if not api_token:
                raise Exception("No api_token in creds")
            return TokenAuthenticator(token=api_token)
        elif auth_method == "oauth2.0":
            return TokenAuthenticator(token=credentials["access_token"])
        else:
            raise Exception(f"Invalid auth method: {auth_method}")


# Source
class SourceMonday(AbstractSource):
    def check_connection(self, logger, config) -> Tuple[bool, any]:
        url = "https://api.monday.com/v2"
        params = {"query": "query { me { is_guest created_at name id}}"}
        auth = SourceMondayAuthenticator.get_auth(config).get_auth_header()
        try:
            response = requests.post(url, params=params, headers=auth)
            response.raise_for_status()
            return True, None
        except requests.exceptions.RequestException as e:
            return False, e

    def streams(self, config: Mapping[str, Any]) -> List[Stream]:
        auth = SourceMondayAuthenticator.get_auth(config)
        return [
            Items(authenticator=auth),
            Boards(authenticator=auth),
            Teams(authenticator=auth),
            Updates(authenticator=auth),
            Users(authenticator=auth),
        ]<|MERGE_RESOLUTION|>--- conflicted
+++ resolved
@@ -67,18 +67,10 @@
         graphql_params = {}
         if next_page_token:
             graphql_params.update(next_page_token)
-<<<<<<< HEAD
-            graphql_query = ",".join([f"{k}:{v}" for k, v in graphql_params.items()])
-            # Monday uses a query string to pass in environments
-            params = {"query": f"query {{ {self.name.lower()} ({graphql_query}) {{ {self.load_schema()} }} }}"}
-        else:
-            params = {"query": f"query {{ {self.name.lower()} {{ {self.load_schema()} }} }}"}
-=======
 
         graphql_query = ",".join([f"{k}:{v}" for k, v in graphql_params.items()])
         # Monday uses a query string to pass in environments
         params = {"query": f"query {{ {self.name.lower()} ({graphql_query}) {{ {self.load_schema()} }} }}"}
->>>>>>> 0eba52e0
         return params
 
     def parse_response(self, response: requests.Response, **kwargs) -> Iterable[Mapping]:
@@ -111,11 +103,6 @@
     API Documentation: https://api.developer.monday.com/docs/teams-queries
     """
 
-<<<<<<< HEAD
-    def next_page_token(self, response: requests.Response) -> Optional[Mapping[str, Any]]:
-        # Stream Teams doesn't support pagination
-        return
-=======
     def request_params(
         self, stream_state: Mapping[str, Any], stream_slice: Mapping[str, any] = None, next_page_token: Mapping[str, Any] = None
     ) -> MutableMapping[str, Any]:
@@ -125,7 +112,6 @@
 
     def next_page_token(self, response: requests.Response) -> Optional[Mapping[str, Any]]:
         return {}
->>>>>>> 0eba52e0
 
 
 class Updates(MondayStream):
