#
# Copyright (c) 2021 Airbyte, Inc., all rights reserved.
#

from base64 import b64encode
from json.decoder import JSONDecodeError
from typing import Any, List, Mapping, Optional, Tuple

from airbyte_cdk import AirbyteLogger
from airbyte_cdk.models import SyncMode
from airbyte_cdk.sources import AbstractSource
from airbyte_cdk.sources.streams import Stream
from airbyte_cdk.sources.streams.http.auth import TokenAuthenticator

from .streams import (
    ApplicationRoles,
    Avatars,
    BoardIssues,
    Boards,
    Dashboards,
    Epics,
    Filters,
    FilterSharing,
    Groups,
    IssueComments,
    IssueCustomFieldContexts,
    IssueFieldConfigurations,
    IssueFields,
    IssueLinkTypes,
    IssueNavigatorSettings,
    IssueNotificationSchemes,
    IssuePriorities,
    IssueProperties,
    IssueRemoteLinks,
    IssueResolutions,
    Issues,
    IssueSecuritySchemes,
    IssueTypeSchemes,
    IssueTypeScreenSchemes,
    IssueVotes,
    IssueWatchers,
    IssueWorklogs,
    JiraSettings,
    Labels,
    Permissions,
    PermissionSchemes,
    ProjectAvatars,
    ProjectCategories,
    ProjectComponents,
    ProjectEmail,
    ProjectPermissionSchemes,
    Projects,
    ProjectTypes,
    ProjectVersions,
    PullRequests,
    Screens,
    ScreenSchemes,
    ScreenTabFields,
    ScreenTabs,
    SprintIssues,
    Sprints,
    TimeTracking,
    Users,
    Workflows,
    WorkflowSchemes,
    WorkflowStatusCategories,
    WorkflowStatuses,
)


class SourceJira(AbstractSource):
    @staticmethod
    def get_authenticator(config: Mapping[str, Any]):
        token = b64encode(bytes(config["email"] + ":" + config["api_token"], "utf-8")).decode("ascii")
        authenticator = TokenAuthenticator(token, auth_method="Basic")
        return authenticator

    def check_connection(self, logger: AirbyteLogger, config: Mapping[str, Any]) -> Tuple[bool, Optional[Any]]:
        alive = True
        error_msg = None

        try:
            authenticator = self.get_authenticator(config)
            args = {"authenticator": authenticator, "domain": config["domain"], "projects": config["projects"]}
            issue_resolutions = IssueResolutions(**args)
            for item in issue_resolutions.read_records(sync_mode=SyncMode.full_refresh):
                continue
        except ConnectionError as error:
            alive, error_msg = False, repr(error)
        # If the input domain is incorrect or doesn't exist, then the response would be empty, resulting in a
        # JSONDecodeError
        except JSONDecodeError:
            alive, error_msg = (
                False,
                "Unable to connect to the Jira API with the provided credentials. Please make sure the input "
                "credentials and environment are correct.",
            )

        return alive, error_msg

    def streams(self, config: Mapping[str, Any]) -> List[Stream]:
        authenticator = self.get_authenticator(config)
        args = {"authenticator": authenticator, "domain": config["domain"], "projects": config.get("projects", [])}
        incremental_args = {**args, "start_date": config.get("start_date", "")}
<<<<<<< HEAD
        issues_stream = Issues(
                **incremental_args,
                additional_fields=config.get("additional_fields", []),
                expand_changelog=config.get("expand_issue_changelog", False)
            )
        issue_fields_stream = IssueFields(**args)
=======
        render_fields = config.get("render_fields", False)
>>>>>>> 298c8b24
        return [
            ApplicationRoles(**args),
            Avatars(**args),
            Boards(**args),
            BoardIssues(**incremental_args),
            Dashboards(**args),
            Epics(render_fields=render_fields, **incremental_args),
            Filters(**args),
            FilterSharing(**args),
            Groups(**args),
<<<<<<< HEAD
            issues_stream,
=======
            Issues(
                **incremental_args,
                additional_fields=config.get("additional_fields", []),
                expand_changelog=config.get("expand_issue_changelog", False),
                render_fields=render_fields
            ),
>>>>>>> 298c8b24
            IssueComments(**incremental_args),
            issue_fields_stream,
            IssueFieldConfigurations(**args),
            IssueCustomFieldContexts(**args),
            IssueLinkTypes(**args),
            IssueNavigatorSettings(**args),
            IssueNotificationSchemes(**args),
            IssuePriorities(**args),
            IssueProperties(**incremental_args),
            IssueRemoteLinks(**incremental_args),
            IssueResolutions(**args),
            IssueSecuritySchemes(**args),
            IssueTypeSchemes(**args),
            IssueTypeScreenSchemes(**args),
            IssueVotes(**incremental_args),
            IssueWatchers(**incremental_args),
            IssueWorklogs(**incremental_args),
            JiraSettings(**args),
            Labels(**args),
            Permissions(**args),
            PermissionSchemes(**args),
            Projects(**args),
            ProjectAvatars(**args),
            ProjectCategories(**args),
            ProjectComponents(**args),
            ProjectEmail(**args),
            ProjectPermissionSchemes(**args),
            ProjectTypes(**args),
            ProjectVersions(**args),
            PullRequests(issues_stream=issues_stream, issue_fields_stream=issue_fields_stream, **incremental_args),
            Screens(**args),
            ScreenTabs(**args),
            ScreenTabFields(**args),
            ScreenSchemes(**args),
            Sprints(**args),
            SprintIssues(**incremental_args),
            TimeTracking(**args),
            Users(**args),
            Workflows(**args),
            WorkflowSchemes(**args),
            WorkflowStatuses(**args),
            WorkflowStatusCategories(**args),
        ]<|MERGE_RESOLUTION|>--- conflicted
+++ resolved
@@ -102,16 +102,14 @@
         authenticator = self.get_authenticator(config)
         args = {"authenticator": authenticator, "domain": config["domain"], "projects": config.get("projects", [])}
         incremental_args = {**args, "start_date": config.get("start_date", "")}
-<<<<<<< HEAD
+        render_fields = config.get("render_fields", False)
         issues_stream = Issues(
                 **incremental_args,
                 additional_fields=config.get("additional_fields", []),
-                expand_changelog=config.get("expand_issue_changelog", False)
+                expand_changelog=config.get("expand_issue_changelog", False),
+                render_fields=render_fields
             )
         issue_fields_stream = IssueFields(**args)
-=======
-        render_fields = config.get("render_fields", False)
->>>>>>> 298c8b24
         return [
             ApplicationRoles(**args),
             Avatars(**args),
@@ -122,16 +120,7 @@
             Filters(**args),
             FilterSharing(**args),
             Groups(**args),
-<<<<<<< HEAD
             issues_stream,
-=======
-            Issues(
-                **incremental_args,
-                additional_fields=config.get("additional_fields", []),
-                expand_changelog=config.get("expand_issue_changelog", False),
-                render_fields=render_fields
-            ),
->>>>>>> 298c8b24
             IssueComments(**incremental_args),
             issue_fields_stream,
             IssueFieldConfigurations(**args),
